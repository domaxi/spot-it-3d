--- conflicted
+++ resolved
@@ -143,7 +143,6 @@
 			cv::Ptr<cv::SimpleBlobDetector> detector_;
 			std::array<cv::Ptr<cv::BackgroundSubtractorMOG2>, 2> fgbg_;
 
-<<<<<<< HEAD
 			// Simpler background subtraction parameters
 			cv::Ptr<cv::BackgroundSubtractor> simple_MOG2; //
 			cv::Mat foreground_mask;
@@ -153,11 +152,9 @@
 			std::vector<cv::Vec4i> hierarchy; // Dummy holder for hierarchy
 			cv::Point2f contour_center; // Contour Center placeholder
 			float contour_radius; // Contour radius placeholder
-=======
 			// declare class functions
 			bool get_frame();
 			void clear_detection_variables();
->>>>>>> aba106f6
 	};
 }
 
