/**
 * @file multi_cam_params.hpp
 * @author Dr Sutthiphong Srigrarom (Spot), spot.srigrarom@nus.edu.sg
 * @author Mr Niven Sie, sieniven@gmail.com
 * @author Mr Seah Shao Xuan, seahshaoxuan@gmail.com
 * @author Mr Lau Yan Han, sps08.lauyanhan@gmail.com
 * 
 * This code is conceptualised, created and published by the SPOT-IT 3D team
 * from the Department of Mechanical Engineering, Faculty of Engineering 
 * at the National University of Singapore. SPOT-IT 3D refers to the 
 * Simultaneous Positioning, Observing, Tracking, Identifying Targets in 3D.
 * This software utilizes a multi-camera surveillance system for real-time 
 * multiple target tracking capabilities. This software capability is highly
 * applicable for monitoring specific areas, and some use cases include monitoring 
 * airspaces, traffic junctions, etc.
 * 
 * This file is part of the SPOT-IT 3D repository and can be downloaded at:
 * https://github.com/sieniven/spot-it-3d
 * 
 * This file contains the common user-tuned parameters which are used for the
 * detection, tracking, re-identification process, alongside the user interface
 * settings for the display window. 
 */

#ifndef MULTI_CAM_PARAMS_HPP_
#define MULTI_CAM_PARAMS_HPP_

// opencv header files
#include "opencv2/opencv.hpp"

// standard package imports
#include <string>
#include <vector>
#include <set>
#include <fstream>

namespace mcmt {

    extern std::ofstream reid_3d;

	// declare filepaths
	const bool IS_REALTIME_ = false;
    const int NUM_OF_CAMERAS_ = 4;

    // realtime parameters
<<<<<<< HEAD
    const std::string VIDEO_INPUT_1_ = "data/input/9-11-WCP_2a_out.avi";
    const std::string VIDEO_INPUT_2_ = "data/input/9-11-WCP_2b_out.avi";
    const std::string VIDEO_OUTPUT_1_ = "data/output/A_out.avi";
    const std::string VIDEO_OUTPUT_2_ = "data/output/B_out.avi";
	const std::string VIDEO_OUTPUT_ANNOTATED_ = "data/output/demo_2.avi";
=======
    const std::vector<std::string> VIDEO_INPUT_ = {     "data/input/2-11-WCP_7a_out.avi",
                                                        "data/input/2-11-WCP_7b_out.avi",
                                                        "data/input/2-11-WCP_7c_out.avi",
                                                        "data/input/2-11-WCP_7d_out.avi"
                                                    };
    const std::vector<std::string> VIDEO_OUTPUT_ = {    "data/output/3cam_1_out.avi",
                                                        "data/output/3cam_2_out.avi",
                                                        "data/output/3cam_3_out.avi",
                                                        "data/output/3cam_4_out.avi"
                                                    };
	const std::string VIDEO_OUTPUT_ANNOTATED_ = "data/output/ABC.avi";
>>>>>>> 84993666
	const std::string TARGETS_2D_OUTPUT_ = "data/output/targets_2d_out.json";
    const std::string TARGETS_3D_OUTPUT_ = "data/output/targets_3d_out.json";
    const std::string FRAME_TIME_ = "data/output/frame_time.csv";
    
    // declare display settings
    const bool GRAPHIC_UI_ = true;
    const bool SHOW_UNMATCHED_TARGETS_ = true;
    const bool SHOW_CAM_NUM_ = true;
    const bool SHOW_ID_ = true;
    const bool SHOW_3D_COORDINATES_ = true;

	// declare video parameters
	const int FRAME_WIDTH_ = 640;
    const int FRAME_HEIGHT_ = 480;
    const int VIDEO_FPS_ = 30;
    const int MAX_TOLERATED_CONSECUTIVE_DROPPED_FRAMES_ = 5;

	// declare filter parameters
    const float VISIBILITY_RATIO_ = 0.8;
    const float VISIBILITY_THRESH_ = 1.0;
    const float CONSECUTIVE_THRESH_ = 1.0;
    const float AGE_THRESH_ = 1.0;
    const int SECONDARY_FILTER_ = 2;
    const float SEC_FILTER_DELAY_ = 1.0;

    // declare environment compensation parameters
    const bool USE_HIST_EQUALISE_ = false;

    // declare image subtraction parameters
    const float DELTA_FRAME_PROPORTION_ = 0.00;

	// declare background subtractor parameters
    const bool USE_BG_SUBTRACTOR_ = true;
    const int FGBG_HISTORY_ = 5;
    const float BACKGROUND_RATIO_ = 0.05;
    const int NMIXTURES_ = 5;
    const int BRIGHTNESS_GAIN_ = 15;
    const float FGBG_LEARNING_RATE_ = 0.2;
    const int DILATION_ITER_ = 2;
    const float REMOVE_GROUND_ITER_ = 5.75;
    const float BACKGROUND_CONTOUR_CIRCULARITY_ = 0.5;

    // declare tracking parameters
    const int PRUNE_HIST_ = 30;

    // declare re-id parameters
    const double W1_ = 0.3;
    const double W2_ = 0.4;
    const double W3_ = 0.3;
    const int TRACK_XJ_MAX_ = 120;
    const int HDG_SCORE_TRACK_HIST_ = 30;

	// declare plotting parameters
	const int PLOT_HISTORY_ = 200;
	const double FONT_SCALE_ = 0.5;
    const bool DISPLAY_MATCHED_ONLY_ = false;
    const bool DISPLAY_ID_ = true;
    const bool DISPLAY_3D_ = true;
    const bool DISPLAY_STATUS_ = true;
    const std::vector<cv::Scalar> COLORS_{
        cv::Scalar(124, 104, 66), // 1
        cv::Scalar(20, 60, 96), // 2
        cv::Scalar(46, 188, 243), // 3
        cv::Scalar(143, 89, 255), // 4
        cv::Scalar(6, 39, 156), // 5
        cv::Scalar(92, 215, 206), // 6
        cv::Scalar(105, 139, 246), // 7
        cv::Scalar(84, 43, 0), // 8
        cv::Scalar(137, 171, 197), // 9
        cv::Scalar(147, 226, 255) // 10
    };

    extern int frame_count_;

}

#endif    // MULTI_CAM_PARAMS_HPP_<|MERGE_RESOLUTION|>--- conflicted
+++ resolved
@@ -36,20 +36,11 @@
 
 namespace mcmt {
 
-    extern std::ofstream reid_3d;
-
 	// declare filepaths
 	const bool IS_REALTIME_ = false;
     const int NUM_OF_CAMERAS_ = 4;
 
     // realtime parameters
-<<<<<<< HEAD
-    const std::string VIDEO_INPUT_1_ = "data/input/9-11-WCP_2a_out.avi";
-    const std::string VIDEO_INPUT_2_ = "data/input/9-11-WCP_2b_out.avi";
-    const std::string VIDEO_OUTPUT_1_ = "data/output/A_out.avi";
-    const std::string VIDEO_OUTPUT_2_ = "data/output/B_out.avi";
-	const std::string VIDEO_OUTPUT_ANNOTATED_ = "data/output/demo_2.avi";
-=======
     const std::vector<std::string> VIDEO_INPUT_ = {     "data/input/2-11-WCP_7a_out.avi",
                                                         "data/input/2-11-WCP_7b_out.avi",
                                                         "data/input/2-11-WCP_7c_out.avi",
@@ -61,7 +52,6 @@
                                                         "data/output/3cam_4_out.avi"
                                                     };
 	const std::string VIDEO_OUTPUT_ANNOTATED_ = "data/output/ABC.avi";
->>>>>>> 84993666
 	const std::string TARGETS_2D_OUTPUT_ = "data/output/targets_2d_out.json";
     const std::string TARGETS_3D_OUTPUT_ = "data/output/targets_3d_out.json";
     const std::string FRAME_TIME_ = "data/output/frame_time.csv";
