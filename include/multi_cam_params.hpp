--- conflicted
+++ resolved
@@ -66,11 +66,7 @@
     const float VISIBILITY_RATIO_ = 0.5;
     const float VISIBILITY_THRESH_ = 1.0;
     const float CONSECUTIVE_THRESH_ = 5.0;
-<<<<<<< HEAD
-    const float AGE_THRESH_ = 2.0;
-=======
     const float AGE_THRESH_ = 1.0;
->>>>>>> 6a04313f
     const int SECONDARY_FILTER_ = 2;
     const float SEC_FILTER_DELAY_ = 1.0;
 
@@ -82,18 +78,6 @@
 
 	// declare background subtractor parameters
     const bool USE_BG_SUBTRACTOR_ = true;
-<<<<<<< HEAD
-    const int  SMALLEST_ACCEPTABLE_CONTOUR = 10;
-    const bool USE_BLOB_DETECTION = false;
-    const int FGBG_HISTORY_ = 30;
-    const float BACKGROUND_RATIO_ = 0.4;
-    const int NMIXTURES_ = 5;
-    const int BRIGHTNESS_GAIN_ = 15;
-    const float FGBG_LEARNING_RATE_ = 0.5;
-    const int DILATION_ITER_ = 1;
-    const float REMOVE_GROUND_ITER_ = 3;
-    const float BACKGROUND_CONTOUR_CIRCULARITY_ = 0.4;
-=======
     const bool USE_BLOB_DETECTION = false;
     const int SMALLEST_ALLOWED_CONTOUR = 10;
     const int FGBG_HISTORY_ = 5;
@@ -104,7 +88,6 @@
     const int DILATION_ITER_ = 1;
     const float REMOVE_GROUND_ITER_ = 5.75;
     const float BACKGROUND_CONTOUR_CIRCULARITY_ = 0.5;
->>>>>>> 6a04313f
 
     // declare tracking parameters
     const int PRUNE_HIST_ = 30;
