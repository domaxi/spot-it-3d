--- conflicted
+++ resolved
@@ -41,13 +41,9 @@
     // input files should be named in the format "<SESSION_NAME>_<cam no>.<file ext>"
     const std::string SESSION_NAME_ = "A"; 
     const std::vector<std::string> CAMERA_INPUT_ = {"0", "1"};
-<<<<<<< HEAD
-    const std::string INPUT_FILE_EXTENSION_ = "avi";
-=======
     const std::string INPUT_FILE_EXTENSION_ = "mp4";
     const bool IS_REALTIME_ = false;
     const int NUM_OF_CAMERAS_ = 1;
->>>>>>> aba106f6
 
     // declare master switch
     const bool RUN_DETECT_TRACK_ = true;
