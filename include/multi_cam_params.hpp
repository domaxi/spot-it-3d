/**
 * @file multi_cam_params.hpp
 * @author Dr Sutthiphong Srigrarom (Spot), spot.srigrarom@nus.edu.sg
 * @author Mr Niven Sie, sieniven@gmail.com
 * @author Mr Seah Shao Xuan, seahshaoxuan@gmail.com
 * @author Mr Lau Yan Han, sps08.lauyanhan@gmail.com
 * 
 * This code is conceptualised, created and published by the SPOT-IT 3D team
 * from the Department of Mechanical Engineering, Faculty of Engineering 
 * at the National University of Singapore. SPOT-IT 3D refers to the 
 * Simultaneous Positioning, Observing, Tracking, Identifying Targets in 3D.
 * This software utilizes a multi-camera surveillance system for real-time 
 * multiple target tracking capabilities. This software capability is highly
 * applicable for monitoring specific areas, and some use cases include monitoring 
 * airspaces, traffic junctions, etc.
 * 
 * This file is part of the SPOT-IT 3D repository and can be downloaded at:
 * https://github.com/sieniven/spot-it-3d
 * 
 * This file contains the common user-tuned parameters which are used for the
 * detection, tracking, re-identification process, alongside the user interface
 * settings for the display window. 
 */

#ifndef MULTI_CAM_PARAMS_HPP_
#define MULTI_CAM_PARAMS_HPP_

// opencv header files
#include "opencv2/opencv.hpp"

// standard package imports
#include <string>
#include <vector>
#include <set>
#include <fstream>

namespace mcmt {

	// declare filepaths
	const bool IS_REALTIME_ = false;
<<<<<<< HEAD
    const int NUM_OF_CAMERAS_ = 1;
    const std::string VIDEO_INPUT_1_ = "192.168.1.141";
    const std::string VIDEO_INPUT_2_ = "192.168.1.146";
=======
    const int NUM_OF_CAMERAS_ = 2;

    // realtime parameters
    const std::string VIDEO_INPUT_1_ = "data/input/12-10_WCP_2a.avi";
    const std::string VIDEO_INPUT_2_ = "data/input/12-10_WCP_2b.avi";
>>>>>>> 5e4e9326
	const std::string VIDEO_OUTPUT_1_ = "data/output/A_out.avi";
    const std::string VIDEO_OUTPUT_2_ = "data/output/B_out.avi";
	const std::string VIDEO_OUTPUT_ANNOTATED_ = "data/output/testfolder/12-10_WCP_2.avi";
	const std::string TARGETS_2D_OUTPUT_ = "data/output/targets_2d_out.json";
    const std::string TARGETS_3D_OUTPUT_ = "data/output/targets_3d_out.json";
    const std::string FRAME_TIME_ = "data/output/frame_time.csv";
    const std::string VILOTA_SRT_PORT_ = "8888";
    const std::string VILOTA_WEBSOCK_PORT_ = "49999";
    
    // declare display settings
    const bool GRAPHIC_UI_ = true;
    const bool SHOW_UNMATCHED_TARGETS_ = true;
    const bool SHOW_CAM_NUM_ = true;
    const bool SHOW_ID_ = true;
    const bool SHOW_3D_COORDINATES_ = true;

	// declare video parameters
	const int FRAME_WIDTH_ = 640;
    const int FRAME_HEIGHT_ = 480;
    const int VIDEO_FPS_ = 30;
    const int MAX_TOLERATED_CONSECUTIVE_DROPPED_FRAMES_ = 5;

	// declare filter parameters
    const float VISIBILITY_RATIO_ = 0.8;
    const float VISIBILITY_THRESH_ = 1.0;
    const float CONSECUTIVE_THRESH_ = 1.0;
    const float AGE_THRESH_ = 1.0;
    const int SECONDARY_FILTER_ = 2;
    const float SEC_FILTER_DELAY_ = 1.0;

    // declare environment compensation parameters
    const bool USE_HIST_EQUALISE_ = false;

    // declare image subtraction parameters
    const float DELTA_FRAME_PROPORTION_ = 0.00;

	// declare background subtractor parameters
    const bool USE_BG_SUBTRACTOR_ = true;
    const int FGBG_HISTORY_ = 5;
    const float BACKGROUND_RATIO_ = 0.05;
    const int NMIXTURES_ = 5;
    const int BRIGHTNESS_GAIN_ = 15;
    const float FGBG_LEARNING_RATE_ = 0.2;
    const int DILATION_ITER_ = 2;
    const float REMOVE_GROUND_ITER_ = 5.75;
    const float BACKGROUND_CONTOUR_CIRCULARITY_ = 0.5;

    // declare tracking parameters
    const int PRUNE_HIST_ = 30;

    // declare re-id parameters
    const double W1_ = 0.3;
    const double W2_ = 0.4;
    const double W3_ = 0.3;
    const int TRACK_XJ_MAX_ = 120;
    const int HDG_SCORE_TRACK_HIST_ = 30;

	// declare plotting parameters
	const int PLOT_HISTORY_ = 200;
	const double FONT_SCALE_ = 0.5;
    const bool DISPLAY_MATCHED_ONLY_ = false;
    const bool DISPLAY_ID_ = true;
    const bool DISPLAY_3D_ = true;
    const bool DISPLAY_STATUS_ = true;
    const std::vector<cv::Scalar> COLORS_{
        cv::Scalar(124, 104, 66), // 1
        cv::Scalar(20, 60, 96), // 2
        cv::Scalar(46, 188, 243), // 3
        cv::Scalar(143, 89, 255), // 4
        cv::Scalar(6, 39, 156), // 5
        cv::Scalar(92, 215, 206), // 6
        cv::Scalar(105, 139, 246), // 7
        cv::Scalar(84, 43, 0), // 8
        cv::Scalar(137, 171, 197), // 9
        cv::Scalar(147, 226, 255) // 10
    };

    extern int frame_count_;

}

#endif    // MULTI_CAM_PARAMS_HPP_<|MERGE_RESOLUTION|>--- conflicted
+++ resolved
@@ -38,17 +38,11 @@
 
 	// declare filepaths
 	const bool IS_REALTIME_ = false;
-<<<<<<< HEAD
-    const int NUM_OF_CAMERAS_ = 1;
-    const std::string VIDEO_INPUT_1_ = "192.168.1.141";
-    const std::string VIDEO_INPUT_2_ = "192.168.1.146";
-=======
     const int NUM_OF_CAMERAS_ = 2;
 
     // realtime parameters
     const std::string VIDEO_INPUT_1_ = "data/input/12-10_WCP_2a.avi";
     const std::string VIDEO_INPUT_2_ = "data/input/12-10_WCP_2b.avi";
->>>>>>> 5e4e9326
 	const std::string VIDEO_OUTPUT_1_ = "data/output/A_out.avi";
     const std::string VIDEO_OUTPUT_2_ = "data/output/B_out.avi";
 	const std::string VIDEO_OUTPUT_ANNOTATED_ = "data/output/testfolder/12-10_WCP_2.avi";
