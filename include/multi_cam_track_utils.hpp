--- conflicted
+++ resolved
@@ -100,11 +100,8 @@
 			void update_track_feature_variable(int & frame_no);
 			void update_area(cv::Mat frame);
 			void update_3D_velocity_orientation(int & frame_no);
-<<<<<<< HEAD
 			void update_classification(int & frame_no);
-=======
 			void construct_look_ahead_polygon();
->>>>>>> 3289ff77
 			bool check_stationary();
 	};
 
