--- conflicted
+++ resolved
@@ -74,13 +74,8 @@
 	void filter_tracks							(std::shared_ptr<Camera> & camera);
 	void close_cameras							();
 
-<<<<<<< HEAD
-	void simpler_background_subtraction(std::shared_ptr<Camera>& camera, int masked_id);
-	void contour_detection(std::shared_ptr<Camera>& camera);
-=======
 	void simple_background_subtraction(std::shared_ptr<Camera> & camera);
 	void contour_detection(std::shared_ptr<Camera> & camera);
->>>>>>> 6a04313f
 
 	// declare utility functions
 	float euclideanDist(cv::Point2f & p, cv::Point2f & q);
