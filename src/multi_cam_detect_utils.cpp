--- conflicted
+++ resolved
@@ -59,21 +59,12 @@
 		is_goodtrack_ = false;
 		outOfSync_ = false;
 
-<<<<<<< HEAD
-		// Fixed Polygon prediction parameters
-		vel_angle_leeway = 0.75; // The angle of the search cone from the tip
-		frame_step = 2; // Number of frame steps to check the search zone
-		circle_step = 32; // Radius of search circle
-		search_frame_counter = 0; // Initialise counter
-		vel_threshold = 16; // Initialise velocity threshold
-=======
 		// Initialize search zone parameters
 		vel_angle_leeway = 0.75;
 		frame_step = 2;
 		circle_step = 32;
 		search_frame_counter = 0;
 		vel_threshold =0;
->>>>>>> 6a04313f
 
 		// initialize centroid location
 		centroid_ = centroid;
@@ -164,10 +155,6 @@
 		measure.at<float>(0) = measurement.x;
 		measure.at<float>(1) = measurement.y;
 
-<<<<<<< HEAD
-		// Update the datapoints of the previous locations and velocity if detections are sucessful
-=======
->>>>>>> 6a04313f
 		previous.x = centroid_.x;
 		previous.y = centroid_.y;
 
@@ -365,13 +352,8 @@
 			fgbg_[i]->setNMixtures(NMIXTURES_);
 		}
 
-<<<<<<< HEAD
-		// Simpler background subtractor, uses full background instead of background split 
-		simple_MOG2 = cv::createBackgroundSubtractorMOG2(hist, varThresh, detectShad);
-=======
 		simple_MOG2 = cv::createBackgroundSubtractorMOG2(100, 50, detectShad);
 		simple_MOG2_ec = cv::createBackgroundSubtractorMOG2(100, 50, detectShad);
->>>>>>> 6a04313f
 	}
 
 	/**
