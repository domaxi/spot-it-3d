/**
 * @file multi_cam.cpp
 * @author Dr Sutthiphong Srigrarom (Spot), spot.srigrarom@nus.edu.sg
 * @author Mr Niven Sie, sieniven@gmail.com
 * @author Mr Seah Shao Xuan, seahshaoxuan@gmail.com
 * @author Mr Lau Yan Han, sps08.lauyanhan@gmail.com
 * 
 * This code is conceptualised, created and published by the SPOT-IT 3D team
 * from the Department of Mechanical Engineering, Faculty of Engineering 
 * at the National University of Singapore. SPOT-IT 3D refers to the 
 * Simultaneous Positioning, Observing, Tracking, Identifying Targets in 3D.
 * This software utilizes a multi-camera surveillance system for real-time 
 * multiple target tracking capabilities. This software capability is highly
 * applicable for monitoring specific areas, and some use cases include monitoring 
 * airspaces, traffic junctions, etc.
 * 
 * This file is part of the SPOT-IT 3D repository and can be downloaded at:
 * https://github.com/sieniven/spot-it-3d
 * 
 * This file forms the main pipeline of our software and currently runs the 
 * detection and re-identification capabilities for multiple targets.
 * Any modifications that do not fundamentally amend the code logic should be
 * edited in the parameters file multi_cam_params.hpp. 
 * 
 */

// standard package imports
#include <stdlib.h>
#include <stdio.h>
#include <iostream>
#include <csignal>
#include <chrono>
#include <math.h>
#include <memory>
#include <algorithm>
#include <functional>
#include <fstream>
#include <map>
#include <set>
#include <eigen3/Eigen/Dense>

// local header files
#include "multi_cam_detect.hpp"
#include "multi_cam_detect_utils.hpp"
#include "multi_cam_track.hpp"
#include "multi_cam_track_utils.hpp"
#include "multi_cam_log.hpp"
#include "multi_cam_params.hpp"

// opencv header files
#include "opencv2/opencv.hpp"

// other package imports
#include "Hungarian.h"
#include "json.h"

using namespace mcmt;

int mcmt::frame_count_;

void imshow_resized(std::string window_name, cv::Mat img);

int main(int argc, char * argv[]) {

	frame_count_ = 1;
	bool is_disconnected_ = false;

	initialize_cameras();
	initialize_tracks();
	if (RUN_DETECT_TRACK_) initialize_recording(cameras_[0]->frame_w_, cameras_[0]->frame_h_);
	if (RUN_DETECT_TRACK_) initialize_logs();

	auto frame_end = std::chrono::system_clock::now();
	std::chrono::duration<float> elapsed_seconds = std::chrono::duration<float>::zero();

	while (true) {
		
		auto frame_start = std::chrono::system_clock::now();
		auto detect_start = std::chrono::system_clock::now();

		for (auto & camera : cameras_) {

			// get camera frame
			if (camera->get_frame()) {
				is_disconnected_ = true;
			 	break;
			}

			if (RUN_DETECT_TRACK_) {
				
				// clear detection variable vectors
				camera->clear_detection_variables();

<<<<<<< HEAD
				// correct for environmental effects
				apply_env_compensation(camera);

				// apply background subtractor
				remove_ground(camera, 0);
				remove_ground(camera, 1);
				
				// get detections
				detect_objects(camera);
				
				// apply state estimation filters
				predict_new_locations_of_tracks(camera);

				clear_track_variables(camera);
=======
			// apply frame by frame subtraction for feature enhancement
			// frame_to_frame_subtraction(camera);

			// correct for environmental effects
			// apply_env_compensation(camera);

			// apply background subtractor
			// remove_ground(camera, 0);
			// remove_ground(camera, 1);

			simpler_background_subtraction(camera, 0);
			simpler_background_subtraction(camera, 1);
			
			// get detections
			if (USE_BLOB_DETECTION) {
				detect_objects(camera);
			}
			else {
				contour_detection(camera);
			}
			
			// apply state estimation filters
			predict_new_locations_of_tracks(camera);
>>>>>>> 3289ff77

				// get KF cost matrix and match detections and track targets
				detection_to_track_assignment_KF(camera);

				// get DCF cost matrix and match detections and track targets
				detection_to_track_assignment_DCF(camera);

				// compare DCF and KF cost matrix
				compare_cost_matrices(camera);

				// updated assigned tracks
				update_assigned_tracks(camera);

				// update unassigned tracks, and delete lost tracks
				update_unassigned_tracks(camera);
				delete_lost_tracks(camera);

				// create new tracks
				create_new_tracks(camera);

				// filter the tracks
				filter_tracks(camera);
			}

		}

		if (is_disconnected_) break;
		if (RUN_DETECT_TRACK_) log_2D();

		auto detect_end = std::chrono::system_clock::now();
		
		for (int i = 0; i < NUM_OF_CAMERAS_; i++) {
			frames_[i] = cameras_[i]->frame_;
			if (RUN_DETECT_TRACK_) {
				good_tracks_[i].clear();
				for (auto & track : cameras_[i]->good_tracks_) {
					auto good_track = std::shared_ptr<GoodTrack>(new GoodTrack());
					good_track->id = track->id_;
					good_track->x = track->centroid_.x;
					good_track->y = track->centroid_.y;
					good_track->size = track->size_;
					good_tracks_[i].push_back(good_track);
				}
			}
		}

		auto track_start = std::chrono::system_clock::now();

		if (RUN_DETECT_TRACK_) {
		
			for (int cam_idx = 0; cam_idx < NUM_OF_CAMERAS_; cam_idx++) {

				// update all tracks with incoming information
				update_cumulative_tracks(cam_idx);

				// remove trackplots that are not relevant anymore
				prune_tracks(cam_idx);
			}

			if (NUM_OF_CAMERAS_ > 1) {
				for (int cam_idx_a = 0; cam_idx_a < NUM_OF_CAMERAS_; cam_idx_a++) {
					for (int cam_idx_b = 0; cam_idx_b < NUM_OF_CAMERAS_; cam_idx_b++) {
						if (cam_idx_a != cam_idx_b) process_new_tracks(cam_idx_a, cam_idx_b);
					}
				}
				join_matched_tracks();
				
				for (int cam_idx = 0; cam_idx < NUM_OF_CAMERAS_; cam_idx++)	verify_existing_tracks(cam_idx);
				calculate_3D();
			}

			print_frame_summary();
			annotate_frames();
		}

		auto track_end = std::chrono::system_clock::now();
		
		// show and save video combined tracking frame
		cv::hconcat(frames_, combined_frame_);

		std::cout << "Total frame took: " << elapsed_seconds.count() << "s\n";

		if (RUN_DETECT_TRACK_) {
			std::chrono::duration<float> detect_elapsed_seconds = detect_end - detect_start;
			std::cout << "Detection took: " << detect_elapsed_seconds.count() << "s\n";	
			std::chrono::duration<float> track_elapsed_seconds = track_end - track_start;
			std::cout << "Tracking took: " << track_elapsed_seconds.count() << "s\n";
			frame_time_file << detect_elapsed_seconds.count() << ", " << track_elapsed_seconds.count() << ", " << elapsed_seconds.count() << "\n"; 
		}

		if (GRAPHIC_UI_) {
			graphical_UI(1.0 / elapsed_seconds.count());
			cv::vconcat(combined_frame_, ui_, combined_frame_);
		}
	
		if (RUN_DETECT_TRACK_) annotated_.write(combined_frame_);

		// show cv window
		imshow_resized("Annotated", combined_frame_);
		
		frame_count_ += 1;

		if (cv::waitKey(1) == 'q') break;

		frame_end = std::chrono::system_clock::now();
		elapsed_seconds = frame_end - frame_start;
	}

	if (RUN_DETECT_TRACK_) {
		write_logs();
	 	annotated_.release();
	}
	close_cameras();
	std::raise(SIGINT);
}

void imshow_resized(std::string window_name, cv::Mat img) {
	
	cv::Size img_size = img.size();

	double aspect_ratio = (double) img_size.width / (double) img_size.height;

	cv::Size window_size;
	window_size.width = 1280;
	window_size.height = (int) (1280.0 / aspect_ratio);
	
	cv::Mat img_;	
	cv::resize(img, img_, window_size, 0, 0, cv::INTER_CUBIC);
	cv::imshow(window_name, img_);
}<|MERGE_RESOLUTION|>--- conflicted
+++ resolved
@@ -91,46 +91,26 @@
 				// clear detection variable vectors
 				camera->clear_detection_variables();
 
-<<<<<<< HEAD
 				// correct for environmental effects
 				apply_env_compensation(camera);
 
 				// apply background subtractor
-				remove_ground(camera, 0);
-				remove_ground(camera, 1);
+				// remove_ground(camera, 0);
+				// remove_ground(camera, 1);
+
+				simpler_background_subtraction(camera, 0);
+				simpler_background_subtraction(camera, 1);
 				
 				// get detections
-				detect_objects(camera);
+				if (USE_BLOB_DETECTION) {
+					detect_objects(camera);
+				}
+				else {
+					contour_detection(camera);
+				}
 				
 				// apply state estimation filters
 				predict_new_locations_of_tracks(camera);
-
-				clear_track_variables(camera);
-=======
-			// apply frame by frame subtraction for feature enhancement
-			// frame_to_frame_subtraction(camera);
-
-			// correct for environmental effects
-			// apply_env_compensation(camera);
-
-			// apply background subtractor
-			// remove_ground(camera, 0);
-			// remove_ground(camera, 1);
-
-			simpler_background_subtraction(camera, 0);
-			simpler_background_subtraction(camera, 1);
-			
-			// get detections
-			if (USE_BLOB_DETECTION) {
-				detect_objects(camera);
-			}
-			else {
-				contour_detection(camera);
-			}
-			
-			// apply state estimation filters
-			predict_new_locations_of_tracks(camera);
->>>>>>> 3289ff77
 
 				// get KF cost matrix and match detections and track targets
 				detection_to_track_assignment_KF(camera);
