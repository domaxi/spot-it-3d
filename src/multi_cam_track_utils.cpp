/**
 * @file multi_cam_track_utils.cpp
 * @author Dr Sutthiphong Srigrarom (Spot), spot.srigrarom@nus.edu.sg
 * @author Mr Niven Sie, sieniven@gmail.com
 * @author Mr Seah Shao Xuan, seahshaoxuan@gmail.com
 * @author Mr Lau Yan Han, sps08.lauyanhan@gmail.com
 * 
 * This code is conceptualised, created and published by the SPOT-IT 3D team
 * from the Department of Mechanical Engineering, Faculty of Engineering 
 * at the National University of Singapore. SPOT-IT 3D refers to the 
 * Simultaneous Positioning, Observing, Tracking, Identifying Targets in 3D.
 * This software utilizes a multi-camera surveillance system for real-time 
 * multiple target tracking capabilities. This software capability is highly
 * applicable for monitoring specific areas, and some use cases include monitoring 
 * airspaces, traffic junctions, etc.
 * 
 * This file is part of the SPOT-IT 3D repository and can be downloaded at:
 * https://github.com/sieniven/spot-it-3d
 * 
 * This file contains the definition of the classes (CameraTracks and TrackPlots)
 * and their associated methods, which is primarily used in the re-identification
 * pipeline.
 */

// mathematical constants
#define _USE_MATH_DEFINES

// local header files
#include "multi_cam_track_utils.hpp"
#include "multi_cam_params.hpp"

// opencv header files
#include <opencv2/opencv.hpp>
#include <opencv2/imgproc/imgproc.hpp>
#include <opencv2/ximgproc.hpp>

// standard package imports
#include <stdlib.h>
#include <math.h>
#include <memory>
#include <algorithm>
#include <functional>
#include <numeric>
#include <iostream>

using namespace mcmt;
using namespace cv;

namespace mcmt {

	/**
	 * This class is for tracking the camera's track plots
	 */
	CameraTracks::CameraTracks(int index) {
		// set camera index
		index_ = index;
	}

	/**
	 * This class is for storing our tracks' information, calculating track feature
	 * variable, and caluclating geometrical angles and distances of the tracks.
	 */
	TrackPlot::TrackPlot(int track_id) {
		// set the trackid and the mismatch count to initial value of zero
		id_ = track_id;
		oid_ = track_id;
		mismatch_count_ = 0;
		lastSeen_ = 0;
<<<<<<< HEAD
		vel_angle_leeway = 0.75; // Set to 0.75 radians, ~ 45 degrees
		vel_threshold = 16; // Set the threshold for velocity to be half the bounding box size
		circle_step = 16; // Resolution for circle polygon in low velocity search
=======

>>>>>>> 4d5d89b7
	}

	/**
	 * This function updates the track with the latest track information
	 */
	void TrackPlot::update(std::vector<int> & location, int & size, int & frame_no, cv::Mat frame) {
		update_track(location, size, frame_no);
		update_track_feature_variable(frame_no);
		update_area(frame);
		update_3D_velocity_orientation(frame_no);
	}

	/**
	 * This function updates the track with the latest track information
	 */
	void TrackPlot::update_track(std::vector<int> & location, int & size, int & frame_no) {
		xs_.push_back(location[0]);
		ys_.push_back(location[1]);

		size_.push_back(size);
		frameNos_.push_back(frame_no);
		lastSeen_ = frame_no;
	}

	/**
	 * This function calculates the track feature variable of the track in the 
	 * current frame, and stores the value of the track feature variable inside
	 * the std::vector track_feature_variable_
	 */
	void TrackPlot::update_track_feature_variable(int & frame_no) {
		// checks if there is enough data to calculate the turning angle (at least
		// 3 points) and that the data is from the current frame
		if (frameNos_.size() >= 3 && frameNos_.back() == frame_no) {
			// check if the last 3 frames are consecutive
			if ((frameNos_.end()[-2] == (frameNos_.end()[-1] - 1)) &&
					(frameNos_.end()[-3] == (frameNos_.end()[-2] - 1))) {
				// retrieve the x and y values of the last 3 points
				int t = 2;
				std::vector<int> x(xs_.end() - 3, xs_.end());
				std::vector<int> y(ys_.end() - 3, ys_.end());

				// Turning angle and curvature
				
				/** 
				 * This code block has not been ported yet as the old method of calculation
				 * is not in the current pipeline. to see the old methodology, refer to the
				 * python version of mcmt_track_utils.py.
				 */

				// Pace
				float d = hypot((x[t] - x[t - 1]), (y[t] - y[t - 1]));				
				// float pace = d * fps;
				// pace_.push_back(pace);

				// append track feature variable. the current pipeline uses pace as our
				// track feature variable value
				track_feature_variable_.push_back(d);

				// truncates after a certain length
				if (track_feature_variable_.size() > TRACK_XJ_MAX_) {
					track_feature_variable_.erase(track_feature_variable_.begin());
				}
			}
		}
	}

	/**
	 * This function updates the area calculated by thresholding black pixels 
	 * within the size of detection.
	 */
	void TrackPlot::update_area(cv::Mat frame) {
		cv::Mat local_region;
		int left = std::min(FRAME_WIDTH_, std::max(0, xs_.back() - size_.back()));
		int top = std::min(FRAME_HEIGHT_, std::max(0, ys_.back() - size_.back()));
		int width = std::min(2 * size_.back(), FRAME_WIDTH_ - left);
		int height = std::min(2 * size_.back(), FRAME_HEIGHT_ - top);
		frame(cv::Rect(left, top, width, height)).copyTo(local_region);
		cv::cvtColor(local_region, local_region, cv::COLOR_BGR2GRAY);
		cv::threshold(local_region, local_region, cv::mean(local_region)[0] - 10, 255, 0);
		int area = (4 * size_.back() * size_.back()) - cv::countNonZero(local_region);	
		area_.push_back(area);
	}

	/**
	 * This function calculates the track feature variable of the track in the 
	 * current frame, and stores the value of the track feature variable inside
	 * the std::vector track_feature_variable_
	 */
	void TrackPlot::update_3D_velocity_orientation(int & frame_no) {
		// checks if the data is from the current frame
		if (frameNos_.size() > 15 && frameNos_.back() == frame_no) {

			int history = 15;

			// declare camera lens parameters
			
			// Specs for the Creative Camera
			const int FOV_X_ = 69.5;
			const int FOV_Y_ = 42.6;

			// Specs for the GOPRO HERO 9 Camera
			// const int FOV_X_ = 87;
			// const int FOV_Y_ = 56;
			
			double dx = xs_.end()[-1] - xs_.end()[-1-history];
			double dy = ys_.end()[-1] - ys_.end()[-1-history];

			int area = area_.end()[-1];
			int last_area = area_.end()[-1-history];
			
			double r;
			if (!area || !last_area) {
				r = 1;
			} else {
				r = sqrt((double) area / (double) last_area);
			}

			std::array<double, 3> velocity;

			double velocity_x = (dx / FRAME_WIDTH_) * 2 * tan(M_PI / 180.0 * FOV_X_ / 2.0);
			velocity_x += ((1.0 / r) - 1.0) * tan((((double) xs_.end()[-1] / FRAME_WIDTH_) - 0.5) * FOV_X_ * M_PI / 180.0);

			double velocity_y = - (dy / FRAME_HEIGHT_) * 2 * tan(M_PI / 180.0 * FOV_Y_ / 2.0);
			velocity_y -= ((1.0 / r) - 1.0) * tan((((double) ys_.end()[-1] / FRAME_HEIGHT_) - 0.5) * FOV_Y_ * M_PI / 180.0);

			double velocity_z = (1.0 / r) - 1.0;

			double velocity_length = sqrt(pow(velocity_x, 2) + pow(velocity_y, 2) + pow(velocity_z, 2));

			if (velocity_length != 0 && velocity_length >= 0.05) {
				velocity[0] = velocity_x / velocity_length; 
				velocity[1] = velocity_y / velocity_length; 
				velocity[2] = velocity_z / velocity_length; 
			} else {
				velocity[0] = 0.0;
				velocity[1] = 0.0;
				velocity[2] = 0.0;
			}

			vel_orient_.push_back(velocity);
		}
	}



	/**
	 * This function checks if the current TrackPlot has been stationary for too long,
	 * by calculating the distance the track moved for the last 9 frames. it returns
	 * a bool True if its average distance moved per frame is less than 3.0, and returns
	 * False if otherwise
	 */
	bool TrackPlot::check_stationary() {

		// declare function variable to store total Euclidean distance traveled
		float distance = 0.0;

		for (int i = -1; i >= -9; i--) {
			int dx = xs_[xs_.size() + i] - xs_[xs_.size() + i - 1];
			int dy = ys_[ys_.size() + i] - ys_[ys_.size() + i - 1];

			// get euclidean distance, and add to total distance
			distance += hypot(dx, dy);
		}

		distance /= 9;

		if (distance < 3.0) {
			return true;
		} else {
			return false;
		}
	}

	/**
	 * this function updates the current frame's other_tracks list
	 */
	void update_other_tracks(std::shared_ptr<TrackPlot> trackplot,
		std::shared_ptr<CameraTracks> & cumulative_tracks) {
		
		// clear other_tracks vector
		trackplot->other_tracks_.clear();

		std::map<int, std::shared_ptr<TrackPlot>> all_tracks(cumulative_tracks->track_new_plots_);
		all_tracks.insert(cumulative_tracks->track_plots_.begin(), cumulative_tracks->track_plots_.end());

		for (auto & other_track : all_tracks) {

			if (other_track.second->xs_.size() != 0 && other_track.second->ys_.size() != 0) {
				int dx = other_track.second->xs_.end()[-1] - trackplot->xs_.end()[-1];
				int dy = other_track.second->ys_.end()[-1] - trackplot->ys_.end()[-1];

				if (dx != 0 && dy != 0) {
					auto new_other_track = std::shared_ptr<TrackPlot::OtherTrack>(new TrackPlot::OtherTrack());
					new_other_track->angle = atan2(dy, dx);
					new_other_track->dist = hypot(dx, dy);
					new_other_track->dx = dx;
					new_other_track->dy = dy;
					trackplot->other_tracks_.push_back(new_other_track);
				}
			}
		}
	}
}<|MERGE_RESOLUTION|>--- conflicted
+++ resolved
@@ -66,13 +66,9 @@
 		oid_ = track_id;
 		mismatch_count_ = 0;
 		lastSeen_ = 0;
-<<<<<<< HEAD
 		vel_angle_leeway = 0.75; // Set to 0.75 radians, ~ 45 degrees
 		vel_threshold = 16; // Set the threshold for velocity to be half the bounding box size
 		circle_step = 16; // Resolution for circle polygon in low velocity search
-=======
-
->>>>>>> 4d5d89b7
 	}
 
 	/**
