--- conflicted
+++ resolved
@@ -55,11 +55,8 @@
 	// declare Camera variables
 	std::vector<std::shared_ptr<Camera>> cameras_;
 	cv::Mat element_;
-<<<<<<< HEAD
-=======
 	cv::Mat dilate_element;
 	std::vector<std::shared_ptr<cv::VideoWriter>> recordings_;
->>>>>>> 3289ff77
 
 	/**
 	 * Constants, variable and functions definition
@@ -72,14 +69,9 @@
 			cameras_.push_back(std::shared_ptr<Camera>(new Camera(cam_idx, vid_input)));
 		}
 		
-		// initialize kernel used for morphological transformations
-<<<<<<< HEAD
-		element_ = cv::getStructuringElement(0, cv::Size(5, 5));
-=======
+		// initialize kernels used for morphological transformations
 		element_ = cv::getStructuringElement(0, cv::Size(3, 1));
 		dilate_element = cv::getStructuringElement(0, cv::Size(1, 3));
-
-		return sample_frames;
 	}
 
 	/**
@@ -87,7 +79,13 @@
 	 * 
 	 */
 	void simpler_background_subtraction(std::shared_ptr<Camera> & camera, int masked_id) {
-		cv::Mat cur_frame = camera->frame_;
+		if (masked_id == 0) {
+			cv::Mat cur_frame = camera->frame_;
+		}
+		else {
+			cv::Mat cur_frame = camera->frame_ec_;
+		}
+
 		camera->simple_MOG2->apply(cur_frame, camera->foreground_mask); // Apply the MOG2 algorithm
 
 		camera->foreground_mask.convertTo(camera->masked_[masked_id], CV_8UC1);
@@ -96,68 +94,62 @@
 
 	/**
 	 * Find the contours in current scene, detection based on size of contours
-	 * 
-	 *  
+	 * Accepts all contours in non-env-comp frame, then cycles through the env-comp frame
+	 * to find any missing detections
 	 */
 	void contour_detection(std::shared_ptr<Camera>& camera) {
-		for (int i = 0; i < camera->masked_.size(); i++) {
-
-			// Dilate to increase size of contours, making them more visible
-			cv::erode(camera->masked_[i], camera->masked_[i], element_, cv::Point(), DILATION_ITER_);
-			cv::dilate(camera->masked_[i], camera->masked_[i], dilate_element, cv::Point(), DILATION_ITER_);
-
-			string cur_bg_id = "Background sub on " + to_string(i);
-
-			// Find the contours in current 
-			cv::findContours(camera->masked_[i], camera->current_frame_contours, cv::RETR_TREE, cv::CHAIN_APPROX_SIMPLE);
-
-			cv::imshow(cur_bg_id, camera->masked_[i]);
-
-			for (int j = 0; j < camera->current_frame_contours.size(); j++) {
-				if (cv::contourArea(camera->current_frame_contours[j]) > 10) {
-					cv::minEnclosingCircle(camera->current_frame_contours[j], camera->contour_center, camera->contour_radius);
-					camera->centroids_temp_[i].push_back(camera->contour_center);
-					camera->sizes_temp_[i].push_back(cv::contourArea(camera->current_frame_contours[j]));
-				}
-			}
-		}
-
-		remove_overlapped_detections(camera);
-
-		// add final sizes and centroids after filtering out overlaps
-		for (int i = 0; i < camera->centroids_temp_.size(); i++) {
-			for (auto & it : camera->centroids_temp_[i]) {
-				if (it.x >= 0 && it.y >= 0) {
-					camera->centroids_.push_back(it);
-				}
-			}
-			for (auto & it : camera->sizes_temp_[i]) {
-				if (it >= 0) {
-					camera->sizes_.push_back(it);
-				}
-			}
-		}
-
-	}
-	
-
-	/**
-	 * Takes the difference between frames at t and t-1 to extract out moving objects.
-	 * Especially useful for when the drone passes behind noisy background features.
-	 * The moving objects are added back to the original frame as feature enhancements 
-	 */
-	void frame_to_frame_subtraction(std::shared_ptr<Camera> & camera) {
-		
-			cv::Mat frame_delta_, frame_delta_grayscale_;
-			cv::absdiff(camera->frame_, camera->frame_store_, frame_delta_);
-
-			cv::cvtColor(frame_delta_, frame_delta_grayscale_, cv::COLOR_BGR2GRAY);
-			cv::bitwise_not(frame_delta_grayscale_, frame_delta_grayscale_);
-			cv::cvtColor(frame_delta_grayscale_, frame_delta_, cv::COLOR_GRAY2BGR);
-
-   			cv::addWeighted(frame_delta_, DELTA_FRAME_PROPORTION_, camera->frame_, 1.0 - DELTA_FRAME_PROPORTION_, 0.0, camera->frame_);
->>>>>>> 3289ff77
-	}
+		// Go through frame with no env compensation first
+		// Dilate to increase size of contours, making them more visible
+		cv::erode(camera->masked_[0], camera->masked_[0], element_, cv::Point(), DILATION_ITER_);
+		cv::dilate(camera->masked_[0], camera->masked_[0], dilate_element, cv::Point(), DILATION_ITER_);
+
+		// Find the contours in current 
+		cv::findContours(camera->masked_[0], camera->current_frame_contours, cv::RETR_TREE, cv::CHAIN_APPROX_SIMPLE);
+
+		// Add the new contours to the centroids if they exceed a certain size
+		for (int j = 0; j < camera->current_frame_contours.size(); j++) {
+			if (cv::contourArea(camera->current_frame_contours[j]) > SMALLEST_ACCEPTABLE_CONTOUR) {
+				cv::minEnclosingCircle(camera->current_frame_contours[j], camera->contour_center, camera->contour_radius);
+				camera->centroids_.push_back(camera->contour_center);
+				camera->sizes_.push_back(cv::contourArea(camera->current_frame_contours[j]));
+			}
+		}
+
+		//Clear variables for env compensated frames
+		camera->current_frame_contours.clear();
+
+		//Apply multi-shaped kernels to env_compensated frame, same as before
+		cv::erode(camera->masked_[1], camera->masked_[1], element_, cv::Point(), DILATION_ITER_);
+		cv::dilate(camera->masked_[1], camera->masked_[1], dilate_element, cv::Point(), DILATION_ITER_);
+
+		// Find the contours in env compensated 
+		cv::findContours(camera->masked_[1], camera->current_frame_contours, cv::RETR_TREE, cv::CHAIN_APPROX_SIMPLE);
+
+		// Pass env compensated centroids through, check if new detections are found
+		for (int k = 0; k < camera->current_frame_contours.size(); k++) {
+			//If contour too small, dont bother with checking
+			if (cv::contourArea(camera->current_frame_contours[k]) < SMALLEST_ACCEPTABLE_CONTOUR) {
+				continue;
+			}
+
+			// Check if the current centroid overlaps with other centroids
+			bool valid = true;
+			for (auto & centroid : centroids_) {
+				cv::minEnclosingCircle(camera->current_frame_contours[k], camera->contour_center, camera->contour_radius);
+				if (euclideanDist(camera->contour_center, centroid) < 5) {
+					valid = false;
+					break;
+				}
+			}
+			if (valid) {
+					camera->centroids_.push_back(camera->contour_center);
+					camera->sizes_.push_back(cv::contourArea(camera->current_frame_contours[k]));
+			}
+			
+		}
+
+	}
+
 
 	/**
 	 * Apply environmental compensation on frame. This is needed when environmental conditions prevent
@@ -229,15 +221,8 @@
 		}
 
 		// Recombine the sky and treeline
-<<<<<<< HEAD
 		cv::add(sky, non_sky, camera->frame_ec_);
 		// cv::imshow("After sun compensation", camera->frame_ec_);
-=======
-		for (int j = 0; j < camera->masked_.size(); j++) {
-			cv::add(sky, non_sky, camera->masked_[j]);
-		}
-		cv::imshow("After sun compensation", camera->frame_ec_);
->>>>>>> 3289ff77
 	}
 
 	/** 
@@ -286,14 +271,17 @@
 	 */
 	void detect_objects(std::shared_ptr<Camera> & camera) {
 		
-<<<<<<< HEAD
 		// apply morphological transformation
+		cv::erode(camera->masked_[0], camera->masked_[0], dilate_element, cv::Point(), DILATION_ITER_);
+		cv::erode(camera->masked_[1], camera->masked_[1], dilate_element, cv::Point(), DILATION_ITER_);
+
 		cv::dilate(camera->masked_[0], camera->masked_[0], element_, cv::Point(), DILATION_ITER_);
 		cv::dilate(camera->masked_[1], camera->masked_[1], element_, cv::Point(), DILATION_ITER_);
 
 		// invert frame such that black pixels are foreground
 		cv::bitwise_not(camera->masked_[0], camera->masked_[0]);
 		cv::bitwise_not(camera->masked_[1], camera->masked_[1]);
+		
 
 		// apply blob detection
 		std::vector<cv::KeyPoint> keypoints, keypoints_ec;
@@ -304,27 +292,6 @@
 		for (auto & it : keypoints) {
 			camera->centroids_.push_back(it.pt);
 			camera->sizes_.push_back(it.size);
-=======
-		// Loop through both original and env compensated frames
-		for (int i = 0; i < camera->masked_.size(); i++) {
-		
-			// apply morphological transformation
-			cv::erode(camera->masked_[i], camera->masked_[i], element_, cv::Point(), DILATION_ITER_);
-			cv::dilate(camera->masked_[i], camera->masked_[i], dilate_element, cv::Point(), DILATION_ITER_);
-
-			// invert frame such that black pixels are foreground
-			cv::bitwise_not(camera->masked_[i], camera->masked_[i]);
-			
-			// apply blob detection
-			std::vector<cv::KeyPoint> keypoints;
-			camera->detector_->detect(camera->masked_[i], keypoints);
-
-			// clear vectors to store sizes and centroids of current frame's detected targets
-			for (auto & it : keypoints) {
-				camera->centroids_temp_[i].push_back(it.pt);
-				camera->sizes_temp_[i].push_back(it.size);
-			}
->>>>>>> 3289ff77
 		}
 		int original_size = camera->centroids_.size();
 
@@ -332,7 +299,7 @@
 		for (auto & it : keypoints_ec) {
 			bool valid = true;
 			for (int i = 0; i < original_size; i++) {
-				if (euclideanDist(it.pt, camera->centroids_[i]) > 5.0) {
+				if (euclideanDist(it.pt, camera->centroids_[i]) < 5.0) {
 					valid = false;
 					break;
 				}
